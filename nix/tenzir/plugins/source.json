{
  "name": "tenzir-plugins",
  "url": "git@github.com:tenzir/tenzir-plugins",
  "ref": "main",
<<<<<<< HEAD
  "rev": "06f81ef604ba6a88de1336d149470ce59ffef0ee",
=======
  "rev": "0626eb7092247b4e9f4cb7dd39398f7976db29d9",
>>>>>>> 982276bb
  "submodules": true,
  "shallow": true,
  "allRefs": true
}<|MERGE_RESOLUTION|>--- conflicted
+++ resolved
@@ -2,11 +2,7 @@
   "name": "tenzir-plugins",
   "url": "git@github.com:tenzir/tenzir-plugins",
   "ref": "main",
-<<<<<<< HEAD
-  "rev": "06f81ef604ba6a88de1336d149470ce59ffef0ee",
-=======
-  "rev": "0626eb7092247b4e9f4cb7dd39398f7976db29d9",
->>>>>>> 982276bb
+  "rev": "17aa0fd026ca5c4d0ea7c5a86ac4f9ff61c4a3d9",
   "submodules": true,
   "shallow": true,
   "allRefs": true
