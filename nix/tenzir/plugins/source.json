--- conflicted
+++ resolved
@@ -2,11 +2,7 @@
   "name": "tenzir-plugins",
   "url": "git@github.com:tenzir/tenzir-plugins",
   "ref": "main",
-<<<<<<< HEAD
-  "rev": "5bf3a82c24172b9e7e35c77a0cf02e9aa0831b8a",
-=======
-  "rev": "c70b4e4ea36c4a2dac38ddd03a09ac58ace5f608",
->>>>>>> b7fd86a0
+  "rev": "ff36fb2e9b8715d04b81d39882ace75255c9d8a0",
   "submodules": true,
   "shallow": true,
   "allRefs": true
