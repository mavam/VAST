{
  "name": "tenzir-plugins",
  "url": "git@github.com:tenzir/tenzir-plugins",
  "ref": "main",
<<<<<<< HEAD
  "rev": "483d3df96d251f8f1435d12e49e27efa47e32325",
=======
  "rev": "15b3c31c9c6121af7d89a6dcea8f083e68cf6c88",
>>>>>>> 3718f407
  "submodules": true,
  "shallow": true,
  "allRefs": true
}<|MERGE_RESOLUTION|>--- conflicted
+++ resolved
@@ -2,11 +2,7 @@
   "name": "tenzir-plugins",
   "url": "git@github.com:tenzir/tenzir-plugins",
   "ref": "main",
-<<<<<<< HEAD
-  "rev": "483d3df96d251f8f1435d12e49e27efa47e32325",
-=======
-  "rev": "15b3c31c9c6121af7d89a6dcea8f083e68cf6c88",
->>>>>>> 3718f407
+  "rev": "93a9deb73d326d15044a70029a697764aa5e1e55",
   "submodules": true,
   "shallow": true,
   "allRefs": true
