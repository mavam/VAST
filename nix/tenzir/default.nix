--- conflicted
+++ resolved
@@ -102,11 +102,8 @@
           libpcap
           libunwind
           libyamlcpp
-<<<<<<< HEAD
+          protobuf
           rabbitmq-c
-=======
-          protobuf
->>>>>>> 6af17d58
           rdkafka
           cppzmq
           re2
