<<<<<<< HEAD
head 42 @ 0..7
=======
slice tenzir.plugin.slice.slice_operator(null, *42)
-----
located("<pipeline>", [[["slice", tenzir.plugin.slice.slice_operator(null, *42)]]], location(0, 7))
>>>>>>> 59abfcf4
<|MERGE_RESOLUTION|>--- conflicted
+++ resolved
@@ -1,7 +1,5 @@
-<<<<<<< HEAD
-head 42 @ 0..7
-=======
-slice tenzir.plugin.slice.slice_operator(null, *42)
------
-located("<pipeline>", [[["slice", tenzir.plugin.slice.slice_operator(null, *42)]]], location(0, 7))
->>>>>>> 59abfcf4
+pipeline [
+  slice {
+    end: 42
+  }
+] @ 0..7