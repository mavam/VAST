--- conflicted
+++ resolved
@@ -44,7 +44,6 @@
   using string = std::string;
 
   /// A JSON array.
-<<<<<<< HEAD
   using array = std::vector<json>;
 
   /// A JSON object.
@@ -84,43 +83,11 @@
   json& operator=(T x);
 
   // -- concepts --------------------------------------------------------------
-=======
-  struct array : std::vector<json> {
-    using super = std::vector<json>;
-    using super::vector;
-    array() = default;
-    array(const super& s) : super(s) {}
-    array(super&& s) : super(std::move(s)) {}
-  };
-
-  /// A JSON object.
-  struct object : detail::steady_map<std::string, json> {
-    using super = detail::steady_map<std::string, json>;
-    using super::vector_map;
-    object() = default;
-    object(const super& s) : super(s) {}
-    object(super&& s) : super(std::move(s)) {}
-  };
-
-  /// The sum type of all possible JSON types.
-  using types = caf::detail::type_list<
-    null,
-    boolean,
-    number,
-    string,
-    array,
-    object
-  >;
-
-  /// The sum type of all possible JSON types.
-  using variant = caf::detail::tl_apply_t<types, caf::variant>;
->>>>>>> 414d04ad
 
   variant& get_data() {
     return data_;
   }
 
-<<<<<<< HEAD
   const variant& get_data() const {
     return data_;
   }
@@ -136,30 +103,6 @@
   template <class... Ts>
   static json::array make_array(Ts&&... xs) {
     return json::array{json{std::forward<Ts>(xs)}...};
-=======
-  /// Constructs a JSON value.
-  /// @tparam The JSON type.
-  /// @param x A JSON type.
-  template <class T, class>
-  json(T&& x);
-
-  // -- concepts --------------------------------------------------------------
-
-  variant& get_data() {
-    return data_;
-  }
-
-  const variant& get_data() const {
-    return data_;
-  }
-
-  friend bool operator==(const json& x, const json& y) {
-    return x.data_ == y.data_;
-  }
-
-  friend bool operator<(const json& x, const json& y) {
-    return x.data_ < y.data_;
->>>>>>> 414d04ad
   }
 
 private:
@@ -168,7 +111,6 @@
 
 namespace detail {
 
-<<<<<<< HEAD
 template <
   class T,
   int = std::is_convertible_v<T, json::number>
@@ -176,95 +118,41 @@
         ? 1
         : (std::is_convertible_v<T, std::string> ? 2 : 0)
 >
-struct jsonize_helper;
-
-template <class T>
-struct jsonize_helper<T, 0> {
+struct to_json_helper;
+
+template <class T>
+struct to_json_helper<T, 0> {
   using type = T;
 };
 
 template <class T>
-struct jsonize_helper<T, 1> {
+struct to_json_helper<T, 1> {
   using type = json::number;
 };
 
 template <class T>
-struct jsonize_helper<T, 2> {
+struct to_json_helper<T, 2> {
   using type = json::string;
 };
 
-=======
-template <class, class = void>
-struct json_traits : std::false_type {};
-
-template <>
-struct json_traits<caf::none_t> {
-  using type = json::null;
-};
-
-template <>
-struct json_traits<bool> {
-  using type = json::boolean;
-};
-
-template <class T>
-struct json_traits<
-  T,
-  std::enable_if_t<std::is_convertible_v<T, json::number>>
-> {
-  using type = json::number;
-};
-
-template <class T>
-struct json_traits<
-  T,
-  std::enable_if_t<std::is_convertible_v<T, std::string>>
-> {
-  using type = json::string;
-};
-
-template <>
-struct json_traits<json::array> {
-  using type = json::array;
-};
-
-template <>
-struct json_traits<json::object> {
-  using type = json::object;
-};
-
->>>>>>> 414d04ad
 } // namespace detail
 
 /// Converts an arbitrary type to the corresponding JSON type.
 /// @relates json
 template <class T>
-<<<<<<< HEAD
-using jsonize = typename detail::jsonize_helper<std::decay_t<T>>::type;
-
-template <class T>
-json::json(T x) : data_(jsonize<T>(std::move(x))) {
+using to_json_type = typename detail::to_json_helper<std::decay_t<T>>::type;
+
+template <class T>
+json::json(T x) : data_(to_json_type<T>(std::move(x))) {
   // nop
 }
 
 template <class T>
 json& json::operator=(T x) {
-  data_ = jsonize<T>(std::move(x));
+  data_ = to_json_type<T>(std::move(x));
   return *this;
 }
 
-=======
-using to_json_type = typename detail::json_traits<std::decay_t<T>>::type;
-
-template <
-  class T,
-  class = std::enable_if_t<std::is_convertible_v<T, to_json_type<T>>>
->
-json::json(T&& x) : data_{to_json_type<T>(std::forward<T>(x))} {
-  // nop
-}
-
->>>>>>> 414d04ad
 /// @relates json
 inline bool convert(bool b, json& j) {
   j = json::boolean{b};
