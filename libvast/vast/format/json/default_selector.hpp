--- conflicted
+++ resolved
@@ -81,13 +81,9 @@
         continue;
       }
       std::vector<std::string> cache_entry;
-<<<<<<< HEAD
-      for (const auto& leaf : legacy_record_type::each(layout))
-        cache_entry.emplace_back(leaf.key());
-=======
-      for (const auto& [k, v] : caf::get<record_type>(entry).fields())
-        cache_entry.emplace_back(k);
->>>>>>> c566cc87
+      const auto& layout = caf::get<record_type>(entry);
+      for (const auto& [_, index] : layout.leaves())
+        cache_entry.emplace_back(layout.key(index));
       std::sort(cache_entry.begin(), cache_entry.end());
       type_cache.insert({std::move(cache_entry), entry});
     }
