--- conflicted
+++ resolved
@@ -18,19 +18,10 @@
 namespace vast {
 
 void factory_traits<synopsis>::initialize() {
-<<<<<<< HEAD
-  factory<synopsis>::add(address_type{}, make_address_synopsis<xxhash64>);
+  factory<synopsis>::add(address_type{}, make_address_synopsis<legacy_hash>);
   factory<synopsis>::add<bool_type, bool_synopsis>();
-  factory<synopsis>::add(string_type{}, make_string_synopsis<xxhash64>);
+  factory<synopsis>::add(string_type{}, make_string_synopsis<legacy_hash>);
   factory<synopsis>::add<time_type, time_synopsis>();
-=======
-  factory<synopsis>::add(legacy_address_type{},
-                         make_address_synopsis<legacy_hash>);
-  factory<synopsis>::add<legacy_bool_type, bool_synopsis>();
-  factory<synopsis>::add(legacy_string_type{},
-                         make_string_synopsis<legacy_hash>);
-  factory<synopsis>::add<legacy_time_type, time_synopsis>();
->>>>>>> 9d1d2545
 }
 
 } // namespace vast