/******************************************************************************
 *                    _   _____   __________                                  *
 *                   | | / / _ | / __/_  __/     Visibility                   *
 *                   | |/ / __ |_\ \  / /          Across                     *
 *                   |___/_/ |_/___/ /_/       Space and Time                 *
 *                                                                            *
 * This file is part of VAST. It is subject to the license terms in the       *
 * LICENSE file found in the top-level directory of this distribution and at  *
 * http://vast.io/license. No part of VAST, including this file, may be       *
 * copied, modified, propagated, or distributed except according to the terms *
 * contained in the LICENSE file.                                             *
 ******************************************************************************/

#include "vast/system/node.hpp"

#include <csignal>

#include <chrono>
#include <fstream>
#include <sstream>

#include <caf/all.hpp>
#include <caf/io/all.hpp>

#include "vast/config.hpp"

#include "vast/concept/parseable/to.hpp"
#include "vast/concept/parseable/vast/endpoint.hpp"
#include "vast/concept/printable/stream.hpp"
#include "vast/concept/printable/to_string.hpp"
#include "vast/concept/printable/vast/json.hpp"
#include "vast/detail/assert.hpp"
#include "vast/json.hpp"
#include "vast/logger.hpp"
#include "vast/system/accountant.hpp"
<<<<<<< HEAD
#include "vast/system/consensus.hpp"
#include "vast/system/spawn_archive.hpp"
#include "vast/system/spawn_arguments.hpp"
#include "vast/system/spawn_exporter.hpp"
#include "vast/system/spawn_importer.hpp"
#include "vast/system/spawn_index.hpp"
#include "vast/system/spawn_metastore.hpp"
#include "vast/system/spawn_node.hpp"
#include "vast/system/spawn_or_connect_to_node.hpp"
#include "vast/system/spawn_profiler.hpp"
#include "vast/system/spawn_sink.hpp"
#include "vast/system/spawn_source.hpp"
=======
#include "vast/system/node.hpp"
#include "vast/system/spawn.hpp"
>>>>>>> 1288bb53

using namespace caf;

namespace vast::system {

namespace {

// Local commands need access to the node actor.
thread_local node_actor* this_node;

// Convenience function for wrapping an error into a CAF message.
auto make_error_msg(ec code, std::string msg) {
  return caf::make_message(make_error(code, std::move(msg)));
}

// Tries to establish peering to another node.
caf::message peer_command(const command&, caf::actor_system& sys,
                          caf::config_value_map& options,
                          command::argument_iterator first,
                          command::argument_iterator last) {
  VAST_ASSERT(this_node != nullptr);
  if (std::distance(first, last) != 1)
    return make_error_msg(ec::syntax_error,
                          "expected exactly one endpoint argument");
  auto ep = to<endpoint>(*first);
  if (!ep)
    return make_error_msg(ec::parse_error, "invalid endpoint format");
  // Use localhost:42000 by default.
  if (ep->host.empty())
    ep->host = "127.0.0.1";
  if (ep->port == 0)
    ep->port = 42000;
  VAST_DEBUG(this_node, "connects to", ep->host << ':' << ep->port);
  auto& mm = sys.middleman();
  // TODO: this blocks the node, consider talking to the MM actor instead.
  auto peer = mm.remote_actor(ep->host.c_str(), ep->port);
  if (!peer) {
    VAST_ERROR(this_node, "failed to connect to peer:",
               sys.render(peer.error()));
    return caf::make_message(std::move(peer.error()));
  }
  VAST_DEBUG(this_node, "sends peering request");
  auto node_name = get_or(options, "node.name", "node");
  auto& st = this_node->state;
  this_node->delegate(*peer, peer_atom::value, st.tracker, st.name);
  return caf::none;
}

<<<<<<< HEAD
// Queries registered components for various status information.
caf::message status_command(const command&, caf::actor_system&,
                            caf::config_value_map&, command::argument_iterator,
                            command::argument_iterator) {
  auto rp = this_node->make_response_promise();
  this_node->request(this_node->state.tracker, infinite, get_atom::value).then(
    [=, self = this_node](const registry& reg) mutable {
      json::object result;
      for (auto& peer : reg.components) {
        json::array xs;
        for (auto& pair : peer.second)
          xs.push_back(json{pair.second.label});
        result.emplace(peer.first, std::move(xs));
      }
      auto& sys = self->system();
      json::object sys_stats;
      sys_stats.emplace("running-actors", sys.registry().running());
      sys_stats.emplace("detached-actors", sys.detached_actors());
      sys_stats.emplace("worker-threads", sys.scheduler().num_workers());
      result.emplace("system", std::move(sys_stats));
      rp.deliver(to_string(json{std::move(result)}));
    },
    [=](caf::error& err) mutable {
      rp.deliver(std::move(err));
=======
void collect_component_status(node_ptr self,
                              caf::response_promise status_promise,
                              registry& reg) {
  // Shared state between our response handlers.
  struct req_state_t {
    // Keeps track of how many requests are pending.
    size_t pending = 0;
    // Promise to the original client request.
    caf::response_promise rp;
    // Maps nodes to a map associating components with status information.
    caf::config_value_map content;
  };
  auto req_state = std::make_shared<req_state_t>();
  req_state->rp = std::move(status_promise);
  // Pre-fill our result with system stats.
  auto& sys_stats = req_state->content["system"];
  auto& sys = self->system();
  sys_stats.emplace("running-actors", sys.registry().running());
  sys_stats.emplace("detached-actors", sys.detached_actors());
  sys_stats.emplace("worker-threads", sys.scheduler().num_workers());
  // Send out requests and collects answers.
  for (auto& [node_name, state_map] : reg.components) {
    req_state->pending += state_map.size();
    for (auto& kvp : state_map) {
      auto& comp_state = kvp.second;
      // Skip the tracker. It has no interesting state.
      if (comp_state.label == "tracker") {
        req_state->pending -= 1;
        continue;
      }
      self->request(comp_state.actor, infinite, status_atom::value).then(
        [=, lbl = comp_state.label, nn = node_name]
        (caf::config_value::dictionary& xs) mutable {
          auto& st = *req_state;
          st.content[nn].emplace(std::move(lbl), std::move(xs));
          if (--st.pending == 0)
            st.rp.deliver(to_string(to_json(st.content)));
        },
        [=, lbl = comp_state.label, nn = node_name](caf::error& err) mutable {
          auto& st = *req_state;
          st.content[nn].emplace(std::move(lbl), self->system().render(err));
          if (--st.pending == 0)
            st.rp.deliver(to_string(to_json(st.content)));
        }
      );
    }
  }
}

void status(node_ptr self, message /* args */) {
  auto rp = self->make_response_promise();
  self->request(self->state.tracker, infinite, get_atom::value).then(
    [=](registry& reg) mutable {
      collect_component_status(self, std::move(rp), reg);
>>>>>>> 1288bb53
    }
  );
  return caf::none;
}

// Tries to spawn a new VAST component.
caf::expected<caf::actor> spawn_component(const command& cmd,
                                          spawn_arguments& args) {
  VAST_ASSERT(cmd.parent != nullptr);
  using caf::atom_uint;
  auto self = this_node;
  auto name_atm = caf::atom_from_string(cmd.name);
  auto parent_name_atm = caf::atom_from_string(cmd.parent->name);
  switch (atom_uint(name_atm)) {
    case atom_uint("archive"):
      return spawn_archive(self, args);
    case atom_uint("exporter"):
      return spawn_exporter(self, args);
    case atom_uint("importer"):
      return spawn_importer(self, args);
    case atom_uint("index"):
      return spawn_index(self, args);
    case atom_uint("metastore"):
      return spawn_metastore(self, args);
    case atom_uint("profiler"):
      return spawn_profiler(self, args);
    default:
      // Source and sink commands require dispatching on the parent name first.
      switch (atom_uint(parent_name_atm)) {
        case atom_uint("source"):
          switch (atom_uint(name_atm)) {
            case atom_uint("pcap"):
              return spawn_pcap_source(self, args);
            case atom_uint("bro"):
              return spawn_bro_source(self, args);
            case atom_uint("mrt"):
              return spawn_mrt_source(self, args);
            case atom_uint("bgpdump"):
              return spawn_bgpdump_source(self, args);
            default:
              break;
          }
          break;
        case atom_uint("sink"):
          switch (atom_uint(name_atm)) {
            case atom_uint("pcap"):
              return spawn_pcap_sink(self, args);
            case atom_uint("bro"):
              return spawn_bro_sink(self, args);
            case atom_uint("csv"):
              return spawn_csv_sink(self, args);
            case atom_uint("ascii"):
              return spawn_ascii_sink(self, args);
            case atom_uint("json"):
              return spawn_json_sink(self, args);
            default:
              break;
          }
          break;
      }
      return make_error(ec::unspecified, "invalid spawn component");
  }
}

caf::message spawn_command(const command& cmd, caf::actor_system&,
                           caf::config_value_map& options,
                           command::argument_iterator first,
                           command::argument_iterator last) {
  using std::end;
  using std::begin;
  // Save some typing.
  auto& st = this_node->state;
  // We configured the command to have the name of the component.
  // Note: caf::string_view is not convertible to string.
  std::string comp_name{cmd.name.begin(), cmd.name.end()};
  // Auto-generate label if none given.
  std::string label;
  if (auto label_ptr = caf::get_if<std::string>(&options, "global.label")) {
    label = *label_ptr;
  } else {
    label = comp_name;
    const char* multi_instance[] = {"importer", "exporter", "source", "sink"};
    if (std::count(begin(multi_instance), end(multi_instance), label) != 0) {
      // Create a new label and update our counter in the map.
      auto n = ++this_node->state.labels[label];
      label += '-';
      label += std::to_string(n);
      VAST_DEBUG(this_node, "auto-generated new label:", label);
    }
  }
  // Spawn our new VAST component.
  spawn_arguments args{cmd, st.dir, label, options, first, last};
  caf::actor new_component;
  if (auto spawn_res = spawn_component(cmd, args))
    new_component = std::move(*spawn_res);
  else
    return caf::make_message(std::move(spawn_res.error()));
  // Register component at tracker.
  auto rp = this_node->make_response_promise();
  this_node->request(st.tracker, infinite, try_put_atom::value,
                     std::move(comp_name), new_component,
                     std::move(label)).then(
    [=]() mutable {
      rp.deliver(std::move(new_component));
    },
    [=](error& e) mutable {
      rp.deliver(std::move(e));
    }
  );
  return caf::none;
}

caf::message kill_command(const command&, caf::actor_system&,
                          caf::config_value_map&,
                          command::argument_iterator first,
                          command::argument_iterator last) {
  if (std::distance(first, last) != 1)
    return make_error_msg(ec::syntax_error,
                          "expected exactly one component argument");
  auto rp = this_node->make_response_promise();
  this_node->request(this_node->state.tracker, infinite, get_atom::value).then(
    [rp, self = this_node, label = *first](registry& reg) mutable {
      auto& local = reg.components[self->state.name];
      auto i = std::find_if(local.begin(), local.end(),
                            [&](auto& p) { return p.second.label == label; });
      if (i == local.end()) {
        rp.deliver(make_error(ec::unspecified, "no such component: " + label));
        return;
      }
      self->send_exit(i->second.actor, exit_reason::user_shutdown);
      rp.deliver(ok_atom::value);
    },
    [rp](error& e) mutable {
      rp.deliver(std::move(e));
    }
  );
  return caf::none;
}

} // namespace <anonymous>

node_state::node_state(caf::event_based_actor* selfptr) : self(selfptr) {
  // nop
}

node_state::~node_state() {
  auto err = self->fail_state();
  if (!err)
    err = exit_reason::user_shutdown;
  self->send_exit(tracker, err);
  self->send_exit(accountant, std::move(err));
}

void node_state::init(std::string init_name, path init_dir) {
  // Set member variables.
  name = std::move(init_name);
  dir = std::move(init_dir);
  // Bring up the accountant here where we know the log path. The tracker shuts
  // it down upon termination.
  auto accountant_log = dir / "log" / "current" / "accounting.log";
  accountant = self->spawn<monitored>(system::accountant,
                                      std::move(accountant_log));
  self->system().registry().put(accountant_atom::value, accountant);
  // Bring up the tracker.
  tracker = self->spawn<monitored>(system::tracker, name);
  self->set_down_handler(
    [=](const down_msg& msg) {
      VAST_IGNORE_UNUSED(msg);
      VAST_DEBUG(self, "got DOWN from", msg.source);
      self->quit(msg.reason);
    }
  );
  self->system().registry().put(tracker_atom::value, tracker);
  // Default options for commands.
  auto opts = [] { return command::opts(); };
  // Add top-level commands.
  cmd.add(status_command, "status", "shows various properties of a topology",
          opts());
  cmd.add(kill_command, "kill", "terminates a component", opts());
  cmd.add(peer_command, "peer", "peers with another node", opts());
  // Add spawn commands.
  auto sp = cmd.add(nullptr, "spawn", "creates a new component", opts());
  sp->add(spawn_command, "archive", "creates a new archive",
          opts()
            .add<size_t>("segments,s", "number of cached segments")
            .add<size_t>("max-segment-size,m", "maximum segment size in MB"));
  sp->add(spawn_command, "exporter", "creates a new exporter",
          opts()
            .add<bool>("segments,s", "number of cached segments")
            .add<bool>("continuous,c", "marks a query as continuous")
            .add<bool>("historical,h", "marks a query as historical")
            .add<bool>("unified,u", "marks a query as unified")
            .add<uint64_t>("events,e", "maximum number of results"));
  sp->add(spawn_command, "importer", "creates a new importer",
          opts()
            .add<size_t>("ids,n",
                         "number of initial IDs to request (deprecated)"));
  sp->add(spawn_command, "index", "creates a new index",
          opts()
            .add<size_t>("max-events,e", "maximum events per partition")
            .add<size_t>("max-parts,p",
                         "maximum number of in-memory partitions")
            .add<size_t>("taste-parts,t",
                         "number of immediately scheduled partitions")
            .add<size_t>("max-queries,q",
                         "maximum number of concurrent queries"));
  sp->add(spawn_command, "metastore", "creates a new metastore",
          opts().add<raft::server_id>("id,i",
                                      "the server ID of the consensus module"));
  sp->add(spawn_command, "profiler", "creates a new profiler",
          opts()
            .add<bool>("cpu,c", "start the CPU profiler")
            .add<bool>("heap,h", "start the heap profiler")
            .add<size_t>("resolution,r", "seconds between measurements"));
  // Add spawn sink commands.
  auto src
    = sp->add(nullptr, "source", "creates a new source",
              opts()
                .add<std::string>("read,r", "path to input")
                .add<bool>("uds,d", "treat -w as UNIX domain socket")
                .add<std::string>("schema,s", "path to alternate schema"));
  src->add(spawn_command, "pcap", "creates a new PCAP source",
           opts()
             .add<size_t>("cutoff,c", "skip flow packets after this many bytes")
             .add<size_t>("flow-max,m", "number of concurrent flows to track")
             .add<size_t>("flow-age,a", "max flow lifetime before eviction")
             .add<size_t>("flow-expiry,e", "flow table expiration interval")
             .add<int64_t>("pseudo-realtime,p",
                           "factor c delaying trace packets by 1/c"));
  src->add(spawn_command, "test", "creates a new test source",
           opts()
             .add<size_t>("seed,s", "the PRNG seed")
             .add<size_t>("events,n", "number of events to generate"));
  src->add(spawn_command, "bro", "creates a new Bro source", opts());
  src->add(spawn_command, "bgpdump", "creates a new BGPdump source", opts());
  src->add(spawn_command, "mrt", "creates a new MRT source", opts());
  // Add spawn sink commands.
  auto snk = sp->add(nullptr, "sink", "creates a new sink",
                     opts()
                       .add<std::string>("write,w", "path to write events to")
                       .add<bool>("uds,d", "treat -w as UNIX domain socket"));
  snk->add(spawn_command, "pcap", "creates a new PCAP sink",
           opts().add<size_t>("flush,f",
                              "flush to disk after this many packets"));
  snk->add(spawn_command, "bro", "creates a new Bro sink", opts());
  snk->add(spawn_command, "ascii", "creates a new ASCII sink", opts());
  snk->add(spawn_command, "csv", "creates a new CSV sink", opts());
  snk->add(spawn_command, "json", "creates a new JSON sink", opts());
}

caf::behavior node(node_actor* self, std::string id, path dir) {
  self->state.init(std::move(id), std::move(dir));
  return {
    [=](const std::vector<std::string>& cli, caf::config_value_map& options) {
      VAST_DEBUG(self, "got command", cli, "with options", options);
      // Run the command.
      this_node = self;
      // Note: several commands make a response promise. In this case, they
      // return an empty message that has no effect when returning it.
      return run(self->state.cmd, self->system(), options, cli);
    },
    [=](const std::vector<std::string>& cli) {
      VAST_DEBUG(self, "got command", cli);
      // Run the command.
      this_node = self;
      return run(self->state.cmd, self->system(), cli);
    },
    [=](peer_atom, actor& tracker, std::string& peer_name) {
      self->delegate(self->state.tracker, peer_atom::value,
                     std::move(tracker), std::move(peer_name));
    },
    [=](get_atom) {
      auto rp = self->make_response_promise();
      self->request(self->state.tracker, infinite, get_atom::value).then(
        [=](registry& reg) mutable {
          rp.deliver(self->state.name, std::move(reg));
        },
        [=](error& e) mutable {
          rp.deliver(std::move(e));
        }
      );
    },
    [=](signal_atom, int signal) {
      VAST_IGNORE_UNUSED(signal);
      VAST_WARNING(self, "got signal", ::strsignal(signal));
    }
  };
}

} // namespace vast::system<|MERGE_RESOLUTION|>--- conflicted
+++ resolved
@@ -33,8 +33,8 @@
 #include "vast/json.hpp"
 #include "vast/logger.hpp"
 #include "vast/system/accountant.hpp"
-<<<<<<< HEAD
 #include "vast/system/consensus.hpp"
+#include "vast/system/node.hpp"
 #include "vast/system/spawn_archive.hpp"
 #include "vast/system/spawn_arguments.hpp"
 #include "vast/system/spawn_exporter.hpp"
@@ -46,10 +46,6 @@
 #include "vast/system/spawn_profiler.hpp"
 #include "vast/system/spawn_sink.hpp"
 #include "vast/system/spawn_source.hpp"
-=======
-#include "vast/system/node.hpp"
-#include "vast/system/spawn.hpp"
->>>>>>> 1288bb53
 
 using namespace caf;
 
@@ -98,33 +94,7 @@
   return caf::none;
 }
 
-<<<<<<< HEAD
-// Queries registered components for various status information.
-caf::message status_command(const command&, caf::actor_system&,
-                            caf::config_value_map&, command::argument_iterator,
-                            command::argument_iterator) {
-  auto rp = this_node->make_response_promise();
-  this_node->request(this_node->state.tracker, infinite, get_atom::value).then(
-    [=, self = this_node](const registry& reg) mutable {
-      json::object result;
-      for (auto& peer : reg.components) {
-        json::array xs;
-        for (auto& pair : peer.second)
-          xs.push_back(json{pair.second.label});
-        result.emplace(peer.first, std::move(xs));
-      }
-      auto& sys = self->system();
-      json::object sys_stats;
-      sys_stats.emplace("running-actors", sys.registry().running());
-      sys_stats.emplace("detached-actors", sys.detached_actors());
-      sys_stats.emplace("worker-threads", sys.scheduler().num_workers());
-      result.emplace("system", std::move(sys_stats));
-      rp.deliver(to_string(json{std::move(result)}));
-    },
-    [=](caf::error& err) mutable {
-      rp.deliver(std::move(err));
-=======
-void collect_component_status(node_ptr self,
+void collect_component_status(node_actor* self,
                               caf::response_promise status_promise,
                               registry& reg) {
   // Shared state between our response handlers.
@@ -173,12 +143,14 @@
   }
 }
 
-void status(node_ptr self, message /* args */) {
+caf::message status_command(const command&, caf::actor_system&,
+                            caf::config_value_map&, command::argument_iterator,
+                            command::argument_iterator) {
+  auto self = this_node;
   auto rp = self->make_response_promise();
   self->request(self->state.tracker, infinite, get_atom::value).then(
     [=](registry& reg) mutable {
       collect_component_status(self, std::move(rp), reg);
->>>>>>> 1288bb53
     }
   );
   return caf::none;
