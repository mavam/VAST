--- conflicted
+++ resolved
@@ -43,20 +43,14 @@
 
   template <class Inspector>
   friend auto inspect(Inspector& f, query_state& x) {
-<<<<<<< HEAD
-    return f(caf::meta::type_name("query_state"), x.query_contexts_per_type,
-             x.client, x.candidate_partitions, x.requested_partitions,
-             x.scheduled_partitions, x.completed_partitions);
-=======
     return f.object(x)
       .pretty_name("query_state")
-      .fields(f.field("query-context", x.query_context),
+      .fields(f.field("query-contexts-per-type", x.query_contexts_per_type),
               f.field("client", x.client),
               f.field("candidate-partitions", x.candidate_partitions),
               f.field("requested-partitions", x.requested_partitions),
               f.field("scheduled-partitions", x.scheduled_partitions),
               f.field("completed-partitions", x.completed_partitions));
->>>>>>> 5a3968c5
   }
 
   std::size_t memusage() const {
