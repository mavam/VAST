# Changelog

This changelog documents all notable user-facing changes of VAST.

Every entry has a category for which we use the following visual abbreviations:

- 🎁 = feature
- 🔄 = change
- 🐞 = bugfix

## [Unreleased]

<<<<<<< HEAD
- 🎁 The query expression language now supports *data predicates*, which are a
  shorthand for a type extractor in combination with an equality operator. For
  example, the data predicate `6.6.6.6` is the same as `:addr == 6.6.6.6`.
=======
- 🐞 The Zeek reader failed upon encountering logs with a `double` column, as
  it occurs in `capture_loss.log`. The Zeek parser generator has been fixed to
  handle such types correctly.
>>>>>>> 14a354d1

- 🐞 Some queries returned duplicate events because the archive did not filter
  the result set properly. This no longer occurs after fixing the table slice
  filtering logic.

- 🎁 The `index` object in the output from `vast status` has a new field
  `statistics` for a high-level summary of the indexed data. Currently, there
  exists a nested `layouts` objects with per-layout statistics about the number
  of events indexed.

- 🎁 The `accountant` object in the output from `vast status` has a new field
  `log-file` that points to the filesystem path of the accountant log file.

- 🔄 Default schema definitions for certain `import` formats changed from
  hard-coded to runtime-evaluated. The default location of the schema
  definition files is `$(dirname vast-executable)`/../share/vast/schema.
  Currently this is used for the Suricata JSON log reader.

- 🔄 The default directory name for persistent state changed from `vast` to
  `vast.db`. This makes it possible to run `./vast` in the current directory
  without having to specify a different state directory on the command line.

- 🔄 Nested types are from now on accessed by the `.`-syntax. This means
  VAST now has a unified syntax to select nested types and fields.
  For example, what used to be `zeek::http` is now just `zeek.http`.

- 🎁 Data extractors in the query language can now contain a type prefix.
  This enables an easier way to extract data from a specific type. For example,
  a query to look for Zeek conn log entries with responder IP address 1.2.3.4
  had to be written with two terms, `#type == zeek.conn && id.resp_h == 1.2.3.4`,
  because the nested id record can occur in other types as well. Such queries
  can now written more tersely as `zeek.conn.id.resp_h == 1.2.3.4`.

- 🎁 VAST gained support for importing Suricata JSON logs. The import command
  has a new suricata format that can ingest EVE JSON output.

- 🎁 The data parser now supports `count` and `integer` values according to the
  *International System for Units (SI)*. For example, `1k` is equal to `1000`
  and `1Ki` equal to `1024`.

- 🐞 The `map` data parser did not parse negative values correctly. It was not
  possible to parse strings of the form `"{-42 -> T}"` because the parser
  attempted to parse the token for the empty map `"{-}"` instead.

- 🎁 VAST can now ingest JSON data. The `import` command gained the `json`
  format, which allows for parsing line-delimited JSON (LDJSON) according to a
  user-selected type with `--type`. The `--schema` or `--schema-file` options
  can be used in conjunction to supply custom types. The JSON objects in
  the input must match the selected type, that is, the keys of the JSON object
  must be equal to the record field names and the object values must be
  convertible to the record field types.

- 🐞 The CSV printer of the `export` command used to insert 2 superfluous
  fields when formatting an event: The internal event ID and a deprecated
  internal timestamp value. Both fields have been removed from the output,
  bringing it into line with the other output formats.

- 🔄 The (internal) option `--node` for the `import` and `export` commands
  has been renamed from `-n` to `-N`, to allow usage of `-n` for
  `--max-events`.

- 🎁 For symmetry to the `export` command, the `import` command gained the
  `--max-events,n` option to limit the number of events that will be imported.

- 🔄 To make the export option to limit the number of events to be exported
  more idiomatic, it has been renamed from `--events,e` to `--max-events,n`.
  Now `vast export -n 42` generates at most 42 events.

- 🐞 When a node terminates during an import, the client process remained
  unaffected and kept processing input. Now the client terminates when a
  remote node terminates.

- 🎁 The `import` command gained the `--listen,l` option to receive input
  from the network. Currently only UDP is supported. Previously, one had to use
  a clever netcat pipe with enough receive buffer to achieve the same effect,
  e.g., `nc -I 1500 -p 4200 | vast import pcap`. Now this pipe degenerates to
  `vast import pcap -l`.

- 🎁 The new `--disable-accounting` option shuts off periodic gathering of
  system telemetry in the accountant actor. This also disables output in the
  `accounting.log`.

- 🐞 Evaluation of predicates with negations return incorrect results. For
  example, the expression `:addr !in 10.0.0.0/8` created a disjunction of all
  fields to which `:addr` resolved, without properly applying De-Morgan. The
  same bug also existed for key extractors. De-Morgan is now applied properly
  for the operations `!in` and `!~`.


## [0.1] - 2019-02-28

This is the first official release.

[0.1]: https://github.com/vast-io/vast/releases/tag/0.1<|MERGE_RESOLUTION|>--- conflicted
+++ resolved
@@ -10,15 +10,13 @@
 
 ## [Unreleased]
 
-<<<<<<< HEAD
 - 🎁 The query expression language now supports *data predicates*, which are a
   shorthand for a type extractor in combination with an equality operator. For
   example, the data predicate `6.6.6.6` is the same as `:addr == 6.6.6.6`.
-=======
+
 - 🐞 The Zeek reader failed upon encountering logs with a `double` column, as
   it occurs in `capture_loss.log`. The Zeek parser generator has been fixed to
   handle such types correctly.
->>>>>>> 14a354d1
 
 - 🐞 Some queries returned duplicate events because the archive did not filter
   the result set properly. This no longer occurs after fixing the table slice
