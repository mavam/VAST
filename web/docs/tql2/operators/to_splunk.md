# to_splunk

Sends events to a Splunk [HTTP Event Collector (HEC)][hec].

[hec]: https://docs.splunk.com/Documentation/Splunk/9.3.1/Data/UsetheHTTPEventCollector

```tql
<<<<<<< HEAD
to_splunk url:str, hec_token=str,
         [host=str, source=str, sourcetype=expr, index=expr,
          tls_no_verify=bool, print_nulls=bool,
          max_content_length=int, send_timeout=duration, compress=bool]
=======
to_splunk url:string, hec_token=string,
          [host=string, source=string, sourcetype=expr, index=expr,
          cacert=string, certfile=string, keyfile=string,
          skip_peer_verification=bool, print_nulls=bool,
          max_content_length=int, buffer_timeout=duration, compress=bool]
>>>>>>> 4b9cdfd7
```

## Description

The `to_splunk` operator sends events to a Splunk [HTTP Event Collector
(HEC)][hec].

The source type defaults to `_json` and the operator renders incoming events as
JSON. You can specify a different source type via the `sourcetype` option.

The operator accumulates multiple events before sending them as a single
message to the HEC endpoint. You can control the maximum message size via the
`max_content_length` and the timeout before sending all accumulated events via
the `send_timeout` option.

### `url: string`

The address of the Splunk indexer.

### `hec_token = string`

The [HEC
token](https://docs.splunk.com/Documentation/Splunk/9.3.1/Data/UsetheHTTPEventCollector#Create_an_Event_Collector_token_on_Splunk_Cloud_Platform)
for authentication.

### `host = string (optional)`

An optional value for the [Splunk `host`](https://docs.splunk.com/Splexicon:Host).

### `source = string (optional)`

An optional value for the [Splunk `source`](https://docs.splunk.com/Splexicon:Source).

### `sourcetype = expr (optional)`

An optional expression for [Splunk's
`sourcetype`](https://docs.splunk.com/Splexicon:Sourcetype) that evaluates to a
`string`. You can use this to set the `sourcetype` per event, by providing a
field instead of a string.

Regardless of the chosen `sourcetype`, the event itself is passed as a json object
in `event` key of level object that is sent.

Defaults to `_json`.

### `index = expr (optional)`

An optional expression for the [Splunk
`index`](https://docs.splunk.com/Splexicon:Index) that evaluates to a `string`.

If you do not provide this option, Splunk will use the default index.

**NB**: HEC silently drops events with an invalid `index`.

### `cacert = string (optional)`

Path to the CA certificate used to verify the server's certificate.

### `certfile = string (optional)`

Path to the client certificate.

### `keyfile = string (optional)`

Path to the key for the client certificate.

### `skip_peer_verification = bool (optional)`

Toggles TLS certificate verification.

### `include_nulls = bool (optional)`

Include fields with null values in the transmitted event data. By default, the
operator drops all null values to save space.

### `max_content_length = int (optional)`

The maximum size of the message uncompressed body in bytes. A message may consist of multiple events.
If a single event is larger than this limit, it is dropped and a warning is emitted.

This corresponds with Splunk's
[`max_content_length`](https://docs.splunk.com/Documentation/Splunk/9.3.1/Admin/Limitsconf#.5Bhttp_input.5D)
option. Be aware that [Splunk Cloud has a default of
`1MB`](https://docs.splunk.com/Documentation/SplunkCloud/9.2.2406/Service/SplunkCloudservice#Using_HTTP_Event_Collector_.28HEC.29)
for `max_content_length`.

Defaults to `5Mi`.

### `buffer_timeout = duration (optional)`

The maximum amount of time for which the operator accumulates messages before
sending them out to the HEC endpoint as a single message.

Defaults to `5s`.

### `compress = bool (optional)`

Whether to compress the message body using standard gzip.

Defaults to `true`.

## Examples

### Send a JSON file to a HEC endpoint

```tql
load_file "example.json"
read_json
to_splunk "https://localhost:8088", hec_token="example-token-1234"
```<|MERGE_RESOLUTION|>--- conflicted
+++ resolved
@@ -5,18 +5,11 @@
 [hec]: https://docs.splunk.com/Documentation/Splunk/9.3.1/Data/UsetheHTTPEventCollector
 
 ```tql
-<<<<<<< HEAD
-to_splunk url:str, hec_token=str,
-         [host=str, source=str, sourcetype=expr, index=expr,
-          tls_no_verify=bool, print_nulls=bool,
-          max_content_length=int, send_timeout=duration, compress=bool]
-=======
 to_splunk url:string, hec_token=string,
           [host=string, source=string, sourcetype=expr, index=expr,
           cacert=string, certfile=string, keyfile=string,
           skip_peer_verification=bool, print_nulls=bool,
           max_content_length=int, buffer_timeout=duration, compress=bool]
->>>>>>> 4b9cdfd7
 ```
 
 ## Description
