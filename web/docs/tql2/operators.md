--- conflicted
+++ resolved
@@ -42,15 +42,6 @@
 
 Operator | Description | Example
 :--------|:------------|:-------
-<<<<<<< HEAD
-[`buffer`](./operators/buffer.md) | Adds additional buffering to handle spikes | `buffer 10M, policy="drop"`
-[`delay`](./operators/delay.md) | Delays events relative to a start time | `delay ts, speed=2.5`
-[`every`](./operators/every.md) | Restarts a pipeline periodically | `every 10s { summarize sum(amount) }`
-[`fork`](./operators/fork.md) | Forwards a copy of the events to another pipeline | `fork { to "copy.json" }`
-[`if`](language/statements.md#if) | Splits the flow based on a predicate | `if transaction > 0 { … } else { … }`
-[`pass`](./operators/pass.md) | Does nothing with the input | `pass`
-[`load_balance`](./operators/load_balance.md) | Routes the data to one of multiple subpipelines | `load_balance $over { publish $over }`
-=======
 [`delay`](./operators/delay.md) | Delays events relative to a start time | `delay ts, speed=2.5`
 [`cron`](./operators/cron.md) | Runs a pipeline periodically with a cron expression | `cron "* */10 * * * MON-FRI" { from "https://example.org" }`
 [`discard`](./operators/discard.md) | Discards incoming bytes or events | `discard`
@@ -58,7 +49,6 @@
 [`fork`](./operators/fork.md) | Forwards a copy of the events to another pipeline | `fork { to "copy.json" }`
 [`load_balance`](./operators/load_balance.md) | Routes the data to one of multiple subpipelines | `load_balance $over { publish $over }`
 [`pass`](./operators/pass.md) | Does nothing with the input | `pass`
->>>>>>> e0133ee8
 [`repeat`](./operators/repeat.md) | Repeats the input after it has finished | `repeat 100`
 [`throttle`](./operators/throttle.md) | Limits the amount of data flowing through | `throttle 100M, within=1min`
 
@@ -70,18 +60,18 @@
 
 ## Inputs
 
-#### Bytes
-
-Operator | Description | Example
-:--------|:------------|:-------
-<<<<<<< HEAD
+#### Events
+
+Operator | Description | Example
+:--------|:------------|:-------
 [`from`](./operators/from.md) | Reads events from an URI<br/>Creates events from records | `from "http://example.org/file.csv.gz"`<br/>`from {key: "value"}…` <!--at the top because its important-->
-[`subscribe`](./operators/subscribe.md) | Subscribes to events of a certain topic | `subscribe "topic"`
-[`export`](./operators/export.md) | Retrieves events from the node | `export`
 [`from_fluent_bit`](./operators/from_fluent_bit.md) | Returns results from Fluent Bit | `from_fluent_bit "opentelemetry"`
 [`from_velocira…`](./operators/from_velociraptor.md) | Returns results from a Velociraptor server | `from_velociraptor subscribe="Windows"`
-=======
->>>>>>> e0133ee8
+
+#### Bytes
+
+Operator | Description | Example
+:--------|:------------|:-------
 [`load_amqp`](./operators/load_amqp.md) | Loads bytes from an AMQP server | `load_amqp`
 [`load_azure_blob…`](./operators/load_azure_blob_storage.md) | Load bytes from an Azure Blob Storage | `load_azure_blob_storage "abfs://…`
 [`load_file`](./operators/load_file.md) | Loads bytes from a file | `load_file "/tmp/data.json"`
@@ -95,31 +85,23 @@
 [`load_tcp`](./operators/load_tcp.md) | Loads bytes from a TCP or TLS connection | `load_tcp "0.0.0.0:8090" { read_json }`
 [`load_udp`](./operators/load_udp.md) | Loads bytes from a UDP socket | `load_udp "0.0.0.0:8090"`
 [`load_zmq`](./operators/load_zmq.md) | Receives bytes from ZeroMQ messages | `load_zmq`
-<<<<<<< HEAD
-[`diagnostics`](./operators/diagnostics.md) | Retrieves diagnostic events of managed pipelines | `diagnostics`
-[`metrics`](./operators/metrics.md) | Retrieves metrics events from a Tenzir node | `metrics "cpu"`
-=======
+
+## Outputs
 
 #### Events
 
 Operator | Description | Example
 :--------|:------------|:-------
-[`from_velocira…`](./operators/from_velociraptor.md) | Returns results from a Velociraptor server | `from_velociraptor subscribe="Windows"`
->>>>>>> e0133ee8
-
-## Outputs
+[`to`](./operators/to.md) | Writes events to an URI | `from "s3://examplebucket/obj.json.gz"` <!--at the top because its important-->
+[`to_azure_log_ana…`](./operators/to_azure_log_analytics.md) | Sends events to Azure Log Analytics | `to_azure_log_analytics tenant_id=…`
+[`to_fluent_bit`](./operators/to_fluent_bit.md) | Sends events to Fluent Bit| `to_fluent_bit "elasticsearch" …`
+[`to_hive`](./operators/to_hive.md) | Writes events using hive partitioning | `to_hive "s3://…", partition_by=[x]`
+[`to_splunk`](./operators/to_splunk.md) | Sends incoming events to a Splunk HEC | `to_splunk "localhost:8088", …`
 
 #### Bytes
 
 Operator | Description | Example
 :--------|:------------|:-------
-<<<<<<< HEAD
-[`to`](./operators/to.md) | Writes events to an URI | `from "s3://examplebucket/obj.json.gz"` <!--at the top because its important-->
-[`publish`](./operators/publish.md) | Publishes events to a certain topic | `publish "topic"`
-[`import`](./operators/import.md) | Stores events at the node | `import`
-[`discard`](./operators/discard.md) | Discards incoming bytes or events | `discard`
-=======
->>>>>>> e0133ee8
 [`save_amqp`](./operators/save_amqp.md) | Saves incoming bytes to an AMQP server | `save_amqp`
 [`save_azure_blob…`](./operators/save_azure_blob_storage.md) | Saves to an Azure Blob Storage | `save_azure_blob_storage "abfs://…`
 [`save_email`](./operators/save_email.md) | Saves incoming bytes through an SMTP server | `save_email "user@example.org"`
@@ -133,22 +115,6 @@
 [`save_tcp`](./operators/save_tcp.md) | Saves incoming bytes to a TCP or TLS connection | `save_tcp "0.0.0.0:8090", tls=true`
 [`save_udp`](./operators/save_udp.md) | Saves incoming bytes to a UDP socket | `save_udp "0.0.0.0:8090"`
 [`save_zmq`](./operators/save_zmq.md) | Saves incoming bytes to ZeroMQ messages | `save_zmq`
-[`serve`](./operators/serve.md) | Makes events available at `/serve` | `serve "abcde12345"`
-
-#### Events
-
-Operator | Description | Example
-:--------|:------------|:-------
-[`to_azure_log_ana…`](./operators/to_azure_log_analytics.md) | Sends events to Azure Log Analytics | `to_azure_log_analytics tenant_id=…`
-[`to_fluent_bit`](./operators/to_fluent_bit.md) | Sends events to Fluent Bit| `to_fluent_bit "elasticsearch" …`
-[`to_hive`](./operators/to_hive.md) | Writes events using hive partitioning | `to_hive "s3://…", partition_by=[x]`
-[`to_splunk`](./operators/to_splunk.md) | Sends incoming events to a Splunk HEC | `to_splunk "localhost:8088", …`
-<<<<<<< HEAD
-=======
-<!---
-[`save`](./operators/save.md) | Save incoming bytes according to a URL | `save "https://example.org/api"`
--->
->>>>>>> e0133ee8
 
 ## Parsing
 
@@ -262,6 +228,7 @@
 [`local`](./operators/local.md) | Forces a pipeline to run locally | `local { sort foo }`
 [`measure`](./operators/measure.md) | Returns events describing the incoming batches | `measure`
 [`remote`](./operators/remote.md) | Forces a pipeline to run remotely at a node | `remote { version }`
+[`serve`](./operators/serve.md) | Makes events available at `/serve` | `serve "abcde12345"`
 [`unordered`](./operators/unordered.md) | Remove ordering assumptions in a pipeline | `unordered { read_ndjson }`
 
 ## Encode & Decode
