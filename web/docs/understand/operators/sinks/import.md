--- conflicted
+++ resolved
@@ -1,10 +1,6 @@
 # import
 
-<<<<<<< HEAD
-Imports events into a VAST node. The dual to [`export`](../sources/export.md).
-=======
-Imports events into a Tenzir node.
->>>>>>> aaaa5a59
+Imports events into a Tenzir node. The dual to [`export`](../sources/export.md).
 
 ## Synopsis
 
