--- conflicted
+++ resolved
@@ -4,13 +4,8 @@
 # for selectively synchronizing based on specific properties or types
 #
 # Usage examples:
-<<<<<<< HEAD
-#   sync-vast-nodes.sh "#type == \"suricata.alert\""  10 :5158 :5160 vast
+#   sync-vast-nodes.sh "#schema == \"suricata.alert\""  10 :5158 :5160 vast
 #   sync-vast-nodes.sh "" 10 :5158 :5160 vast
-=======
-#   sync-vast-nodes.sh "#schema == \"suricata.alert\""  10 :5158 :42001 vast
-#   sync-vast-nodes.sh "" 10 :5158 :42001 vast
->>>>>>> d7a4a000
 #
 # Arguments
 #   query: e.g. "#schema == \"suricata.alert\"" - mind the quotes; can be empty ""
